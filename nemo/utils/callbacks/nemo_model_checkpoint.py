--- conflicted
+++ resolved
@@ -289,11 +289,8 @@
                 logging.info(f'Removing old .nemo backup {backup_path}')
                 get_filesystem(backup_path).rm(backup_path)
 
-<<<<<<< HEAD
-    def _backup_existing_nemo_ckpt(self, trainer) -> str:
-=======
+
     def _backup_existing_nemo_ckpt(self, trainer) -> Optional[str]:
->>>>>>> df491434
         """Search for an available name with version infix and rename existing checkpoint.
 
         NOTE: this behavior is slightly different from regular checkpoints.
